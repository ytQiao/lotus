--- conflicted
+++ resolved
@@ -7,15 +7,10 @@
 	"mime"
 	"net/http"
 	"os"
-<<<<<<< HEAD
 	"strconv"
-=======
 
 	"github.com/filecoin-project/go-fil-markets/shared/tokenamount"
-	"github.com/filecoin-project/go-fil-markets/storagemarket"
-	"github.com/filecoin-project/lotus/api/apistruct"
-	"github.com/filecoin-project/lotus/chain/types"
->>>>>>> c2470d6a
+	storagemarket "github.com/filecoin-project/go-fil-markets/storagemarket"
 
 	"github.com/gorilla/mux"
 	"github.com/ipfs/go-cid"
@@ -23,12 +18,12 @@
 	"golang.org/x/xerrors"
 
 	"github.com/filecoin-project/go-address"
-	storagemarket "github.com/filecoin-project/go-fil-markets/storagemarket"
 	"github.com/filecoin-project/go-sectorbuilder"
 	"github.com/filecoin-project/go-sectorbuilder/fs"
 
 	"github.com/filecoin-project/lotus/api"
 	"github.com/filecoin-project/lotus/api/apistruct"
+	"github.com/filecoin-project/lotus/chain/types"
 	"github.com/filecoin-project/lotus/lib/tarutil"
 	"github.com/filecoin-project/lotus/miner"
 	"github.com/filecoin-project/lotus/storage"
@@ -43,16 +38,10 @@
 	SectorBlocks        *sectorblocks.SectorBlocks
 
 	StorageProvider storagemarket.StorageProvider
-<<<<<<< HEAD
-	Miner           *storage.Miner
-	BlockMiner      *miner.Miner
-	Full            api.FullNode
-=======
 
 	Miner      *storage.Miner
 	BlockMiner *miner.Miner
 	Full       api.FullNode
->>>>>>> c2470d6a
 }
 
 func (sm *StorageMinerAPI) ServeRemote(w http.ResponseWriter, r *http.Request) {
@@ -274,7 +263,6 @@
 	return sm.SectorBuilder.TaskDone(ctx, task, res)
 }
 
-<<<<<<< HEAD
 func (sm *StorageMinerAPI) MarketImportDealData(ctx context.Context, propCid cid.Cid, path string) error {
 	fi, err := os.Open(path)
 	if err != nil {
@@ -291,10 +279,10 @@
 
 func (sm *StorageMinerAPI) MarketListIncompleteDeals(ctx context.Context) ([]storagemarket.MinerDeal, error) {
 	return sm.StorageProvider.ListIncompleteDeals()
-=======
-func (sm *StorageMinerAPI) SetPrice(ctx context.Context, p types.BigInt) error {
+}
+
+func (sm *StorageMinerAPI) MarketSetPrice(ctx context.Context, p types.BigInt) error {
 	return sm.StorageProvider.AddAsk(tokenamount.TokenAmount(p), 60*60*24*100) // lasts for 100 days?
->>>>>>> c2470d6a
 }
 
 var _ api.StorageMiner = &StorageMinerAPI{}